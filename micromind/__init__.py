from .networks.phinet import PhiNet
from .utils import configlib

# Package version
<<<<<<< HEAD
__version__ = "0.0.3"
=======
__version__ = "0.0.2"
>>>>>>> 4b6edc42


"""datasets_info is a dictionary that contains information about the attributes
of the datasets.
This dictionary is used in networks.py inside the from_pretrained class method
in order to examine the inputs and initialize the PhiNet or, in case of
mismatching between dataset and Nclasses, raise an AssertionError."""
datasets_info = {
    "CIFAR-100": {"Nclasses": 100, "NChannels": 3, "ext": ".pth.tar"},
    "CIFAR-10": {"Nclasses": 10, "NChannels": 3, "ext": ".pth.tar"},
    "ImageNet-1k": {"Nclasses": 1000, "NChannels": 3, "ext": ".pth.tar"},
    "MNIST": {"Nclasses": 10, "NChannels": 1, "ext": ".pth.tar"},
}<|MERGE_RESOLUTION|>--- conflicted
+++ resolved
@@ -2,11 +2,8 @@
 from .utils import configlib
 
 # Package version
-<<<<<<< HEAD
 __version__ = "0.0.3"
-=======
-__version__ = "0.0.2"
->>>>>>> 4b6edc42
+
 
 
 """datasets_info is a dictionary that contains information about the attributes
