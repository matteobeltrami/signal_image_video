--- conflicted
+++ resolved
@@ -1,20 +1,4 @@
 from .core import Metric, MicroMind, Stage
 
 # Package version
-__version__ = "0.1.1"
-<<<<<<< HEAD
-=======
-
->>>>>>> d3f91194
-
-"""datasets_info is a dictionary that contains information about the attributes
-of the datasets.
-This dictionary is used in networks.py inside the from_pretrained class method
-in order to examine the inputs and initialize the PhiNet or, in case of
-mismatching between dataset and Nclasses, raise an AssertionError."""
-datasets_info = {
-    "CIFAR-100": {"Nclasses": 100, "NChannels": 3, "ext": ".pth.tar"},
-    "CIFAR-10": {"Nclasses": 10, "NChannels": 3, "ext": ".pth.tar"},
-    "ImageNet-1k": {"Nclasses": 1000, "NChannels": 3, "ext": ".pth.tar"},
-    "MNIST": {"Nclasses": 10, "NChannels": 1, "ext": ".pth.tar"},
-}+__version__ = "0.1.1"