"""
Core class for micromind. Supports helper function for exports. Out-of-the-box
multi-gpu and FP16 training with HF Accelerate and much more.

Authors:
    - Francesco Paissan, 2023
"""
from typing import Dict, Union, Tuple, Callable, List
from abc import ABC, abstractmethod
from dataclasses import dataclass
from argparse import Namespace
from pathlib import Path
from loguru import logger
from tqdm import tqdm
import shutil

from accelerate import Accelerator
import torch
import os

from .utils.helpers import get_random_string
from .utils.checkpointer import Checkpointer

# This is used ONLY if you are not using argparse to get the hparams
default_cfg = {
    "output_folder": "results",
    "experiment_name": "micromind_exp",
    "opt": "adam",  # this is ignored if you are overriding the configure_optimizers
    "lr": 0.001,  # this is ignored if you are overriding the configure_optimizers
    "debug": False,
}


@dataclass
class Stage:
    """enum to track training stage"""

    train: int = 0
    val: int = 1
    test: int = 2


class Metric:
    """
    Class for tracking evaluation metrics during training.

    This class allows you to create custom evaluation metrics by providing a
    function to compute the metric and specifying a reduction method.

    Arguments
    ---------
        name : str
            The name of the metric.
        fn : Callable
            A function that computes the metric given predictions and batch data.
        reduction : Optional[str]
            The reduction method for the metric ('sum' or 'mean'). Default is 'mean'.

    Returns
    -------
        Reduced metric. Optionally, you can access the metric history
        before call reduce(clear=True) : torch.Tensor

    Example
    -------
    .. doctest::

        >>> from micromind import Metric, Stage
        >>> import torch

        >>> def custom_metric(pred, batch):
        ...     # Replace this with your custom metric calculation
        ...     return pred - batch

        >>> metric = Metric("Custom Metric", custom_metric, reduction="mean")
        >>> pred = torch.tensor([1.0, 2.0, 3.0])
        >>> batch = torch.tensor([0.5, 1.5, 2.5])
        >>> metric(pred, batch, stage=Stage.train)
        >>> metric.history
        {0: [tensor([0.5000, 0.5000, 0.5000])], 1: [], 2: []}
        >>> metric.reduce(Stage.train)
        0.5
    """

    def __init__(self, name: str, fn: Callable, reduction="mean"):
        self.name = name
        self.fn = fn
        self.reduction = reduction
        self.history = {s: [] for s in [Stage.train, Stage.val, Stage.test]}

    def __call__(self, pred, batch, stage, device="cpu"):
        # if pred.device != device:
        #     pred = pred.to(device)
        dat = self.fn(pred, batch)
        if dat.ndim == 0:
            dat = dat.unsqueeze(0)

        self.history[stage].append(dat)

    def reduce(self, stage, clear=False):
        """
        Compute and return the metric for a given prediction and batch data.

        Arguments
        -------
            pred : torch.Tensor
                The model's prediction.
            batch : torch.Tensor
                The ground truth or target values.
            stage : Stage
                The current stage (e.g., Stage.train).
            device Optional[str]
                The device on which to perform the computation. Default is 'cpu'.
        """

        if self.reduction == "mean":
<<<<<<< HEAD
            # breakpoint()
=======
>>>>>>> c67554d5
            if clear or (
                self.history[stage][-1].shape[0] != self.history[stage][0].shape[0]
            ):
                # tmp = torch.stack(self.history[stage][:-1]).mean()
                tmp = torch.stack(self.history[stage]).mean()
            else:
                tmp = torch.stack(self.history[stage]).mean()
        elif self.reduction == "sum":
            if (
                clear
                or self.history[stage][-1].shape[0] != self.history[stage][0].shape[0]
            ):
                tmp = torch.stack(self.history[stage][:-1]).sum()
            else:
                tmp = torch.stack(self.history[stage]).sum()

        if clear:
            self.history[stage] = []
        return tmp.item()


class MicroMind(ABC):
    """
    MicroMind is an abstract base class for creating and training deep learning
    models. Handles training on multi-gpu via accelerate (using DDP and other
    distributed training strategies). It automatically handles the device
    management for the training and the micromind's export capabilities to onnx,
    OpenVino and TFLite.

    Arguments
    ---------
        hparams : Optional[Namespace]
            Hyperparameters for the model. Default is None.

    """

    def __init__(self, hparams=None):
        if hparams is None:
            hparams = Namespace(**default_cfg)

        # here we should handle devices etc.
        self.modules = torch.nn.ModuleDict({})  # init empty modules dict
        self.hparams = hparams
        self.input_shape = None

        self.device = "cpu"  # used just to init the models
        self.accelerator = Accelerator()

    @abstractmethod
    def forward(self, batch):
        """
        Forward step of the class. It gets called during inference and optimization.
        This method should be overwritten for specific applications.

        Arguments
        ---------
            batch : torch.Tensor
                Batch as output from the defined DataLoader.

        Returns
        -------
            pred : Union[torch.Tensor, Tuple]
                Predictions - this depends on the task.
        """
        pass

    @abstractmethod
    def compute_loss(self, pred, batch):
        """
        Computes the cost function for the optimization process.  It return a
        tensor on which backward() is called. This method should be overwritten
        for the specific application.

        Arguments
        ---------
            pred : Union[torch.Tensor, Tuple]
                Output of the forward() function
            batch : torch.Tensor
                Batch as defined from the DataLoader.

        Returns
        -------
            loss : torch.Tensor
                Compute cost function.
        """
        pass

    def set_input_shape(self, input_shape: Tuple = (3, 224, 224)):
        """Setter function for input_shape.

        Arguments
        ---------
            input_shape : Tuple
                Input shape of the forward step.

        """
        self.input_shape = input_shape

    def load_modules(self, checkpoint_path: Union[Path, str]):
        """Loads models for path.

        Arguments
        ---------
            checkpoint_path : Union[Path, str]
                Path to the checkpoint where the modules are stored.

        """
        dat = torch.load(checkpoint_path)

        modules_keys = list(self.modules.keys())
        for k in self.modules:
            self.modules[k].load_state_dict(dat[k])

            modules_keys.remove(k)

        if len(modules_keys) != 0:
            logger.info(f"Couldn't find a state_dict for modules {modules_keys}.")

    def export(
        self, save_dir: Union[Path, str], out_format: str = "onnx", input_shape=None
    ) -> None:
        """
        Export the model to a specified format for deployment.
        TFLite and OpenVINO need a Linux machine to be exported.


        Arguments
        ---------
        save_dir : Union[Path, str]
            The directory where the exported model will be saved.
        out_format : Optional[str]
            The format for exporting the model. Default is 'onnx'.
        input_shape : Optional[Tuple]
            The input shape of the model. If not provided, the input shape
            specified during model creation is used.

        """
        from micromind import convert

        if not isinstance(save_dir, Path):
            save_dir = Path(save_dir)
        save_dir = save_dir.joinpath(self.hparams.experiment_name)

        self.set_input_shape(input_shape)
        assert (
            self.input_shape is not None
        ), "You should pass the input_shape of the model."

        if out_format == "onnx":
            convert.convert_to_onnx(
                self, save_dir.joinpath("model.onnx"), replace_forward=True
            )
        elif out_format == "openvino":
            convert.convert_to_openvino(self, save_dir, replace_forward=True)
        elif out_format == "tflite":
            convert.convert_to_tflite(self, save_dir, replace_forward=True)

    def configure_optimizers(self):
        """Configures and defines the optimizer for the task. Defaults to adam
        with lr=0.001; It can be overwritten by either passing arguments from the
        command line, or by overwriting this entire method.

        Returns
        ---------
           Optimizer and learning rate scheduler
           (not implemented yet). : Tuple[torch.optim.Adam, None]

        """
        assert self.hparams.opt in [
            "adam",
            "sgd",
        ], f"Optimizer {self.hparams.opt} not supported."
        if self.hparams.opt == "adam":
            opt = torch.optim.Adam(self.modules.parameters(), self.hparams.lr)
        elif self.hparams.opt == "sgd":
            opt = torch.optim.SGD(self.modules.parameters(), self.hparams.lr)

        sched = torch.optim.lr_scheduler.ReduceLROnPlateau(
            opt, "min", factor=0.1, patience=10, threshold=5
        )

        return opt, sched

    def __call__(self, *x, **xv):
        """Just forwards everything to the forward method."""
        return self.forward(*x, **xv)

    def on_train_start(self):
        """Initializes the optimizer, modules and puts the networks on the right
        devices. Optionally loads checkpoint if already present.

        This function gets executed at the beginning of every training.
        """
        self.experiment_folder = os.path.join(
            self.hparams.output_folder, self.hparams.experiment_name
        )
        if self.hparams.debug:
            self.experiment_folder = "tmp_" + get_random_string()
            logger.info(f"Created temporary folder for debug {self.experiment_folder}.")

        accelerate_dir = os.path.join(self.experiment_folder, "save")
        if os.path.exists(accelerate_dir):
            self.opt, self.lr_sched = self.configure_optimizers()

        else:
            os.makedirs(self.experiment_folder, exist_ok=True)

            self.opt, self.lr_sched = self.configure_optimizers()
            self.start_epoch = 0

        # handle start_epoch better
        self.start_epoch = 0
        self.checkpointer = Checkpointer(
            "val_loss",
            checkpoint_path=self.experiment_folder,
            accelerator=self.accelerator,
        )

        self.accelerator = Accelerator()
        self.device = self.accelerator.device
        self.modules.to(self.device)
        print("Set device to ", self.device)

        convert = [self.modules, self.opt, self.lr_sched] + list(self.datasets.values())
        accelerated = self.accelerator.prepare(convert)
        self.modules, self.opt, self.lr_sched = accelerated[:3]
        for i, key in enumerate(list(self.datasets.keys())[::-1]):
            self.datasets[key] = accelerated[-(i + 1)]

        if os.path.exists(accelerate_dir):
            self.accelerator.load_state(accelerate_dir)

    def on_train_end(self):
        """Runs at the end of each training. Cleans up before exiting."""
        if self.hparams.debug:
            logger.info(f"Removed temporary folder {self.experiment_folder}.")
            shutil.rmtree(self.experiment_folder)

    def train(
        self,
        epochs: int = 1,
        datasets: Dict = {},
        metrics: List[Metric] = [],
        debug: bool = False,
    ) -> None:
        """
        This method trains the model on the provided training dataset for the
        specified number of epochs. It tracks training metrics and can
        optionally perform validation during training, if the validation set is
        provided.

        Arguments
        ---------
        epochs : int
            The number of training epochs.
        datasets : Dict
            A dictionary of dataset loaders. Dataloader should be mapped to keys
            "train", "val", and "test".
        metrics : Optional[List[Metric]]
            A list of metrics to track during training. Default is an empty list.
        debug : bool
            Whether to run in debug mode. Default is False. If in debug mode,
            only runs for few epochs
            and with few batches.

        """
        self.datasets = datasets
        self.metrics = metrics
        assert "train" in self.datasets, "Training dataloader was not specified."
        assert epochs > 0, "You must specify at least one epoch."

        self.debug = debug

        self.on_train_start()

        if self.accelerator.is_local_main_process:
            logger.info(
                f"Starting from epoch {self.start_epoch}."
                + f" Training is scheduled for {epochs} epochs."
            )
        with self.accelerator.autocast():
            for e in range(self.start_epoch, epochs):
                pbar = tqdm(
                    self.datasets["train"],
                    unit="batches",
                    ascii=True,
                    dynamic_ncols=True,
                    disable=not self.accelerator.is_local_main_process,
                )
                loss_epoch = 0
                pbar.set_description(f"Running epoch {e + 1}/{epochs}")
                self.modules.train()
                for idx, batch in enumerate(pbar):
                    if isinstance(batch, list):
                        batch = [b.to(self.device) for b in batch]

                    self.opt.zero_grad()

                    model_out = self(batch)
                    loss = self.compute_loss(model_out, batch)
                    loss_epoch += loss.item()

                    self.accelerator.backward(loss)
                    self.opt.step()

                    for m in self.metrics:
                        m(model_out, batch, Stage.train, self.device)

                    running_train = {
                        "train_" + m.name: m.reduce(Stage.train) for m in self.metrics
                    }

                    running_train.update({"train_loss": loss_epoch / (idx + 1)})

                    pbar.set_postfix(**running_train)

                    if self.debug and idx > 10:
                        break

                pbar.close()

                train_metrics = {
                    "train_" + m.name: m.reduce(Stage.train, True) for m in self.metrics
                }
                train_metrics.update({"train_loss": loss_epoch / (idx + 1)})

                if "val" in datasets:
                    val_metrics = self.validate()
                    if self.accelerator.is_local_main_process:
                        self.checkpointer(
                            self,
                            e,
                            train_metrics,
                            val_metrics,
                            lambda x: self.accelerator.unwrap_model(x),
                        )
                else:
                    val_metrics = train_metrics.update(
                        {"val_loss": loss_epoch / (idx + 1)}
                    )

                self.lr_sched.step(val_metrics["val_loss"])

                if e >= 1 and self.debug:
                    break

        self.on_train_end()
        return None

    @torch.no_grad()
    def validate(self) -> Dict:
        """Runs the validation step."""
        assert "val" in self.datasets, "Validation dataloader was not specified."
        self.modules.eval()

        pbar = tqdm(
            self.datasets["val"],
            unit="batches",
            ascii=True,
            dynamic_ncols=True,
            disable=not self.accelerator.is_local_main_process,
        )
        loss_epoch = 0
        pbar.set_description("Validation...")
        with self.accelerator.autocast():
            for idx, batch in enumerate(pbar):
                if isinstance(batch, list):
                    batch = [b.to(self.device) for b in batch]

                self.opt.zero_grad()

                model_out = self(batch)
                loss = self.compute_loss(model_out, batch)
                for m in self.metrics:
                    m(model_out, batch, Stage.val, self.device)

                loss_epoch += loss.item()
                pbar.set_postfix(loss=loss_epoch / (idx + 1))

                if self.debug and idx > 10:
                    break

        val_metrics = {"val_" + m.name: m.reduce(Stage.val, True) for m in self.metrics}
        val_metrics.update({"val_loss": loss_epoch / (idx + 1)})

        pbar.close()

        return val_metrics

    @torch.no_grad()
    def test(self, datasets: Dict = {}) -> None:
        """Runs the test steps."""
        assert "test" in datasets, "Test dataloader was not specified."
        self.modules.eval()

        pbar = tqdm(
            datasets["test"],
            unit="batches",
            ascii=True,
            dynamic_ncols=True,
            disable=not self.accelerator.is_local_main_process,
        )
        loss_epoch = 0
        pbar.set_description("Testing...")
        with self.accelerator.autocast():
            for idx, batch in enumerate(pbar):
                if isinstance(batch, list):
                    batch = [b.to(self.device) for b in batch]
                self.opt.zero_grad()

                model_out = self(batch)
                loss = self.compute_loss(model_out, batch)
                for m in self.metrics:
                    m(model_out, batch, Stage.test, self.device)

                loss_epoch += loss.item()
                pbar.set_postfix(loss=loss_epoch / (idx + 1))

        pbar.close()

        test_metrics = {
            "test_" + m.name: m.reduce(Stage.test, True) for m in self.metrics
        }
        test_metrics.update({"test_loss": loss_epoch / (idx + 1)})
        s_out = (
            "Testing "
            + " - ".join([f"{k}: {v:.2f}" for k, v in test_metrics.items()])
            + "; "
        )

        logger.info(s_out)

        return None<|MERGE_RESOLUTION|>--- conflicted
+++ resolved
@@ -114,10 +114,6 @@
         """
 
         if self.reduction == "mean":
-<<<<<<< HEAD
-            # breakpoint()
-=======
->>>>>>> c67554d5
             if clear or (
                 self.history[stage][-1].shape[0] != self.history[stage][0].shape[0]
             ):
