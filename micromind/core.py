--- conflicted
+++ resolved
@@ -10,26 +10,16 @@
 from dataclasses import dataclass
 from pathlib import Path
 from typing import Callable, Dict, List, Optional, Tuple, Union
-<<<<<<< HEAD
 from accelerate import DistributedDataParallelKwargs
 from torchinfo import summary
-=======
->>>>>>> 78dd4bd7
 
 import torch
 from accelerate import Accelerator
 from tqdm import tqdm
 import warnings
-<<<<<<< HEAD
 
 from .utils.helpers import get_logger
 from .utils.checkpointer import Checkpointer
-=======
-
-from .utils.helpers import get_logger
-
-logger = get_logger()
->>>>>>> 78dd4bd7
 
 logger = get_logger()
 
@@ -168,12 +158,8 @@
         self.hparams = hparams
         self.input_shape = None
 
-<<<<<<< HEAD
         ddp_kwargs = DistributedDataParallelKwargs(find_unused_parameters=True)
         self.accelerator = Accelerator(ddp_kwargs)
-=======
-        self.accelerator = Accelerator()
->>>>>>> 78dd4bd7
         self.device = self.accelerator.device
 
         self.current_epoch = 0
@@ -425,7 +411,6 @@
                 please check https://micromind-toolkit.github.io/docs/").
             """
             warnings.warn(" ".join(tmp.split()))
-<<<<<<< HEAD
 
     def init_devices(self):
         """Initializes the data pipeline and modules for DDP and accelerated inference.
@@ -460,40 +445,6 @@
             for i, key in enumerate(list(self.datasets.keys())[::-1]):
                 self.datasets[key] = accelerated[-(i + 1)]
 
-=======
-
-    def init_devices(self):
-        """Initializes the data pipeline and modules for DDP and accelerated inference.
-        To control the device selection, use `accelerate config`."""
-
-        convert = [self.modules]
-        if hasattr(self, "opt"):
-            convert += [self.opt]
-
-        if hasattr(self, "lr_sched"):
-            convert += [self.lr_sched]
-
-        if hasattr(self, "datasets"):
-            # if the datasets are store here, prepare them for DDP
-            convert += list(self.datasets.values())
-
-        accelerated = self.accelerator.prepare(convert)
-        self.modules = accelerated[0]
-        self.accelerator.register_for_checkpointing(self.modules)
-
-        if hasattr(self, "opt"):
-            self.opt = accelerated[1]
-            self.accelerator.register_for_checkpointing(self.opt)
-
-        if hasattr(self, "lr_sched"):
-            self.lr_sched = accelerated[2]
-            self.accelerator.register_for_checkpointing(self.lr_sched)
-
-        if hasattr(self, "datasets"):
-            for i, key in enumerate(list(self.datasets.keys())[::-1]):
-                self.datasets[key] = accelerated[-(i + 1)]
-
->>>>>>> 78dd4bd7
         self.modules.to(self.device)
 
     def on_train_end(self):
@@ -508,13 +459,8 @@
         epochs: int = 1,
         datasets: Dict = {},
         metrics: List[Metric] = [],
-<<<<<<< HEAD
-        checkpointer: Optional[Checkpointer] = None,  # fix type hints
+        checkpointer: Optional[Checkpointer] = None,
         debug: Optional[bool] = False,
-=======
-        checkpointer=None,  # fix type hints
-        debug: bool = False,
->>>>>>> 78dd4bd7
     ) -> None:
         """
         This method trains the model on the provided training dataset for the
@@ -554,7 +500,7 @@
                 f"Starting from epoch {self.start_epoch + 1}."
                 + f" Training is scheduled for {epochs} epochs."
             )
-<<<<<<< HEAD
+
         for e in range(self.start_epoch + 1, epochs + 1):
             self.current_epoch = e
             pbar = tqdm(
@@ -570,26 +516,6 @@
             for idx, batch in enumerate(pbar):
                 if isinstance(batch, list):
                     batch = [b.to(self.device) for b in batch]
-=======
-        with self.accelerator.autocast():
-            for e in range(self.start_epoch + 1, epochs + 1):
-                self.current_epoch = e
-                pbar = tqdm(
-                    self.datasets["train"],
-                    unit="batches",
-                    ascii=True,
-                    dynamic_ncols=True,
-                    disable=not self.accelerator.is_local_main_process,
-                )
-                loss_epoch = 0
-                pbar.set_description(f"Running epoch {self.current_epoch}/{epochs}")
-                self.modules.train()
-                for idx, batch in enumerate(pbar):
-                    if isinstance(batch, list):
-                        batch = [b.to(self.device) for b in batch]
-
-                    self.opt.zero_grad()
->>>>>>> 78dd4bd7
 
                 self.opt.zero_grad()
 
@@ -598,7 +524,6 @@
                     loss = self.compute_loss(model_out, batch)
                     loss_epoch += loss.item()
 
-<<<<<<< HEAD
                 self.accelerator.backward(loss)
                 self.opt.step()
 
@@ -614,66 +539,13 @@
                         m(model_out, batch, Stage.train, self.device)
 
                 running_train = {}
-=======
-                    self.accelerator.backward(loss)
-                    self.opt.step()
-                    if hasattr(self, "lr_sched"):
-                        # ok for cos_lr
-                        self.lr_sched.step()
-
-                    for m in self.metrics:
-                        if (
-                            self.current_epoch + 1
-                        ) % m.eval_period == 0 and not m.eval_only:
-                            m(model_out, batch, Stage.train, self.device)
-
-                    running_train = {}
-                    for m in self.metrics:
-                        if (
-                            self.current_epoch + 1
-                        ) % m.eval_period == 0 and not m.eval_only:
-                            running_train["train_" + m.name] = m.reduce(Stage.train)
-
-                    running_train.update({"train_loss": loss_epoch / (idx + 1)})
-
-                    pbar.set_postfix(**running_train)
-
-                    if self.debug and idx > 10:
-                        break
-
-                pbar.close()
-
-                train_metrics = {}
->>>>>>> 78dd4bd7
                 for m in self.metrics:
                     if (
                         self.current_epoch + 1
                     ) % m.eval_period == 0 and not m.eval_only:
-<<<<<<< HEAD
                         running_train["train_" + m.name] = m.reduce(Stage.train)
 
                 running_train.update({"train_loss": loss_epoch / (idx + 1)})
-=======
-                        train_metrics["train_" + m.name] = m.reduce(Stage.train, True)
-
-                train_metrics.update({"train_loss": loss_epoch / (idx + 1)})
-
-                if "val" in datasets:
-                    val_metrics = self.validate()
-                    if (
-                        self.accelerator.is_local_main_process
-                        and self.checkpointer is not None
-                    ):
-                        self.checkpointer(
-                            self,
-                            train_metrics,
-                            val_metrics,
-                        )
-                else:
-                    val_metrics = train_metrics.update(
-                        {"val_loss": loss_epoch / (idx + 1)}
-                    )
->>>>>>> 78dd4bd7
 
                 pbar.set_postfix(**running_train)
 
