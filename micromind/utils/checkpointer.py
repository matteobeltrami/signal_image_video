--- conflicted
+++ resolved
@@ -95,11 +95,8 @@
         # dump hparams to yaml when passed
         if hparams is not None and os.path.exists(self.root_dir):
             with open(os.path.join(self.root_dir, "args.yaml"), "w") as args_f:
-<<<<<<< HEAD
                 args_f.write(yaml.dump(vars(hparams)))
-=======
-                args_f.write(yaml.safe_dump(vars(hparams)))
->>>>>>> 78dd4bd7
+
         else:
             warnings.warn(
                 "You did not specify the configuration to the checkpointer, \
@@ -132,10 +129,6 @@
                 self.save_dir, date.strftime("%Y-%m-%d+%H-%M-%S")
             )
             try:
-<<<<<<< HEAD
-=======
-                print(os.path.join(oldest_name, "status.yaml"))
->>>>>>> 78dd4bd7
                 with open(os.path.join(oldest_name, "status.yaml"), "r") as f:
                     dat = yaml.safe_load(f)
 
